##################################################################
# Use Ubuntu 16.04 LTS as base image
##################################################################
FROM ubuntu:xenial-20210114 as builder

##################################################################
# Docker build command arguments
##################################################################
ARG BUILD_DATE
ARG VCS_REF
ARG VERSION

##################################################################
# Install system library dependencies including
# exfat libraries for exfat-formatted hard-drives (only MAC?) :
# exfat-fuse exfat-utils Neurodebian
##################################################################

WORKDIR /opt

# Pre-cache neurodebian key
COPY docker/files/neurodebian.gpg /root/.neurodebian.gpg

# Install system library dependencies
RUN apt-get update && \
    apt-get install python2.7 python2.7-minimal software-properties-common -y && \
    apt-get install -qq -y --no-install-recommends bc \
    locales libstdc++6 npm curl perl gzip bzip2 xvfb liblzma-dev locate exfat-fuse exfat-utils default-jre && \
    curl -sSL http://neuro.debian.net/lists/xenial.us-ca.full >> /etc/apt/sources.list.d/neurodebian.sources.list && \
    apt-key add /root/.neurodebian.gpg && \
    (apt-key adv --refresh-keys --keyserver hkp://ha.pool.sks-keyservers.net 0xA5D32F012649A5A9 || true) && \
    localedef -i en_US -c -f UTF-8 -A /usr/share/locale/locale.alias en_US.UTF-8 && \
    apt-get update && \
    apt-get clean && \
    apt-get remove -y curl && \
    rm -rf /var/lib/apt/lists/* /tmp/* /var/tmp/*

# Set local enccoding
ENV LANG="en_US.UTF-8"

##################################################################
# Install Miniconda3
##################################################################
FROM builder as builder_conda

WORKDIR /opt

# Add conda to $PATH
ENV PATH="/opt/conda/bin:$PATH"

# Install
RUN apt-get update && \
    apt-get install -qq -y --no-install-recommends curl && \
    curl -sSL https://repo.continuum.io/miniconda/Miniconda3-latest-Linux-x86_64.sh -o /tmp/miniconda.sh && \
    bash /tmp/miniconda.sh -bfp /opt/conda && \
    rm -rf /tmp/miniconda.sh && \
    apt-get remove -y curl && \
    conda update conda && \
    conda clean --all --yes && \
    rm -rf ~/.conda ~/.cache/pip/* && \
    apt-get clean && \
    rm -rf /var/lib/apt/lists/* /tmp/* /var/tmp/*

##################################################################
## Install freesurfer 6.0.1
##################################################################
FROM builder_conda as builder_fs

WORKDIR /opt/freesurfer

# Download and install
RUN apt-get update && \
    apt-get install -qq -y --no-install-recommends curl && \
    curl -sSL https://surfer.nmr.mgh.harvard.edu/pub/dist/freesurfer/6.0.1/freesurfer-Linux-centos6_x86_64-stable-pub-v6.0.1.tar.gz | tar zxv --no-same-owner -C /opt \
    --exclude='freesurfer/diffusion' \
    --exclude='freesurfer/docs' \
    --exclude='freesurfer/fsfast' \
    --exclude='freesurfer/trctrain' \
    --exclude='freesurfer/subjects/fsaverage_sym' \
    --exclude='freesurfer/subjects/fsaverage3' \
    --exclude='freesurfer/subjects/fsaverage4' \
    --exclude='freesurfer/subjects/cvs_avg35' \
    --exclude='freesurfer/subjects/cvs_avg35_inMNI152' \
    --exclude='freesurfer/subjects/bert' \
    --exclude='freesurfer/subjects/V1_average' \
    --exclude='freesurfer/average/mult-comp-cor' \
    --exclude='freesurfer/subjects/lh.EC_average' \
    --exclude='freesurfer/subjects/rh.EC_average' \
    --exclude='freesurfer/subjects/sample-*.mgz' \
    --exclude='freesurfer/lib/cuda' \
    --exclude='freesurfer/lib/qt' && \
    apt-get remove -y curl && \
    apt-get clean && \
    rm -rf /var/lib/apt/lists/* /tmp/* /var/tmp/*

# Simulate SetUpFreeSurfer.sh
ENV OS="Linux" \
    FS_OVERRIDE=0 \
    FIX_VERTEX_AREA="" \
    FSF_OUTPUT_FORMAT="nii.gz" \
    FREESURFER_HOME="/opt/freesurfer"
ENV SUBJECTS_DIR="$FREESURFER_HOME/subjects" \
    FUNCTIONALS_DIR="$FREESURFER_HOME/sessions" \
    MNI_DIR="$FREESURFER_HOME/mni" \
    LOCAL_DIR="$FREESURFER_HOME/local" \
    MINC_BIN_DIR="$FREESURFER_HOME/mni/bin" \
    MINC_LIB_DIR="$FREESURFER_HOME/mni/lib" \
    MNI_DATAPATH="$FREESURFER_HOME/mni/data"
ENV PERL5LIB="$MINC_LIB_DIR/perl5/5.8.5" \
    MNI_PERL5LIB="$MINC_LIB_DIR/perl5/5.8.5" \
    PATH="$FREESURFER_HOME/bin:$FREESURFER_HOME/tktools:$MINC_BIN_DIR:$PATH"

# Installing the Matlab R2012b (v8.0) runtime // http://ssd.mathworks.com/supportfiles/MCR_Runtime/R2012b/MCR_R2012b_glnxa64_installer.zip
# Required by the brainstem and hippocampal subfield modules in FreeSurfer 6.0.1
WORKDIR /opt/freesurfer/bin

RUN apt-get update && \
    apt-get install -qq -y --no-install-recommends curl libxt-dev libxext-dev libncurses5 unzip && \
    curl "https://raw.githubusercontent.com/freesurfer/freesurfer/dev/scripts/fs_install_mcr" -o fs_install_mcr && \
    chmod +x fs_install_mcr && \
    fs_install_mcr R2012b && \
    rm -rf fs_install_mcr R2012b && \
    apt-get remove -y curl && \
    apt-get clean && \
    rm -rf /var/lib/apt/lists/* /tmp/* /var/tmp/*

<<<<<<< HEAD
# RUN apt-get update && \
#     apt-get install -qq -y --no-install-recommends curl && \
#     curl "http://surfer.nmr.mgh.harvard.edu/fswiki/MatlabRuntime?action=AttachFile&do=get&target=runtime2012bLinux.tar.gz" | tar xvf --no-same-owner -C /opt/freesurfer && \
#     apt-get remove -y curl && \
#     apt-get clean && \
#     rm -rf /var/lib/apt/lists/* /tmp/* /var/tmp/*

=======
>>>>>>> bce70299
##################################################################
## Install FSL and AFNI
##################################################################
FROM builder_fs as builder_afni

WORKDIR /opt

# Installing Neurodebian packages (FSL, AFNI)
RUN apt-get update && \
    apt-get install -y --no-install-recommends \
    dc wget \
    fsl-core=5.0.9-5~nd16.04+1 \
    fsl-mni152-templates=5.0.7-2 \
    fsl-5.0-eddy-nonfree \
    afni=16.2.07~dfsg.1-5~nd16.04+1 && \
    apt-get clean && \
    rm -rf /var/lib/apt/lists/* /tmp/* /var/tmp/*

# Setting AFNI envvars
ENV PATH="/usr/lib/afni/bin:$PATH" \
    AFNI_MODELPATH="/usr/lib/afni/models" \
    AFNI_IMSAVE_WARNINGS="NO" \
    AFNI_TTATLAS_DATASET="/usr/share/afni/atlases" \
    AFNI_PLUGINPATH="/usr/lib/afni/plugins"

# Setting FSL envvars
ENV FSLDIR="/usr/share/fsl/5.0" \
    FSLOUTPUTTYPE="NIFTI_GZ" \
    FSLMULTIFILEQUIT="TRUE" \
    POSSUMDIR="/usr/share/fsl/5.0" \
    FSLTCLSH="/usr/bin/tclsh" \
    FSLWISH="/usr/bin/wish" \
    PATH="/usr/lib/fsl/5.0:$PATH" \
    LD_LIBRARY_PATH="/usr/lib/fsl/5.0:$LD_LIBRARY_PATH"

# Patch that replaces replace aff2rigid fsl_abspath fsladd imglob
# for python3 compatibility
WORKDIR /tmp
RUN wget https://fsl.fmrib.ox.ac.uk/fsldownloads/patches/fsl-5.0.10-python3.tar.gz \
    && tar -zxvf fsl-5.0.10-python3.tar.gz \
    && cp fsl/bin/* "$FSLDIR/bin/" \
    && rm -r fsl*

# Mark a package as being manually installed, which will
# prevent the package from being automatically removed if no other packages
# depend on it
#RUN apt-mark manual package_name

###################################################################
## Install conda environment, including ANTs 2.2.0 and MRtrix 3.0.2
###################################################################
FROM builder_afni as builder_conda_env

WORKDIR /opt

ENV CONDA_ENV py37cmp-core
# Pull the environment name out of the environment.yml
COPY docker/environment.yml /app/environment.yml
RUN /bin/bash -c "conda env create -f /app/environment.yml && . activate $CONDA_ENV &&\
     conda clean -v --all --yes && rm -rf ~/.conda ~/.cache/pip/*"

# Make ANTs happy
ENV ANTSPATH="/opt/conda/envs/$CONDA_ENV/bin" \
    PATH="$ANTSPATH:$PATH" \
    PYTHON_EGG_CACHE="/cache/python-eggs"

##################################################################
# Install BIDS validator
##################################################################
# RUN npm install -g bids-validator && \
#     rm -rf ~/.npm ~/.empty

##################################################################
# Last environmment setup
##################################################################
ENV LD_LIBRARY_PATH="/lib/x86_64-linux-gnu:/usr/lib:/usr/local/lib:$LD_LIBRARY_PATH"

##################################################################
# Installation of Connectome Mapper 3 packages
##################################################################
FROM builder_conda_env as builder_cmp3

# Set the working directory to /app/connectomemapper3
WORKDIR /app/connectomemapper3

# Copy contents of this repository.
COPY . /app/connectomemapper3

# Create cache directory for python eggs
RUN mkdir -p /cache/python-eggs && \
    chmod -R 777 /cache/python-eggs

# Install cmp and cmtklib packages in the conda environment $CONDA_ENV
# ENV CONDA_ENV py37cmp-core
# RUN apt-get -qq -y install libtiff5-dev=4.0.6-1ubuntu0.4 libssl-dev=1.0.2g-1ubuntu4.13
RUN /bin/bash -c ". activate ${CONDA_ENV} &&\
    pip install ."

# Environmment setup
ENV ANTSPATH="/opt/conda/envs/${CONDA_ENV}/bin" \
    PYTHONPATH="/opt/conda/envs/${CONDA_ENV}/bin" \
    PATH="$ANTSPATH:$PATH" \
    LD_LIBRARY_PATH="/opt/conda/envs/${CONDA_ENV}/lib:${LD_LIBRARY_PATH}"

# Make dipy.viz (fury/vtk) happy
# RUN /bin/bash -c "ln -s /opt/conda/envs/$CONDA_ENV/lib/libnetcdf.so.15 /opt/conda/envs/$CONDA_ENV/lib/libnetcdf.so.13"

##################################################################
# Copy primary BIDSapp entrypoint script
##################################################################
COPY scripts/bidsapp/run_cmp3.sh /app/run_cmp3.sh
RUN cat /app/run_cmp3.sh

##################################################################
# Copy secondary BIDSapp entrypoint script with code coverage
##################################################################
COPY scripts/bidsapp/run_coverage_cmp3.sh /app/run_coverage_cmp3.sh
RUN cat /app/run_coverage_cmp3.sh

##################################################################
# Acquire script to be executed
##################################################################
RUN chmod 775 /app/connectomemapper3/run.py && \
    chmod 775 /app/run_cmp3.sh && \
    chmod 775 /app/run_coverage_cmp3.sh && \
    chmod 777 /opt/freesurfer

##################################################################
# Temporary tmp folder
##################################################################
RUN /bin/bash -c "mkdir -p /var/tmp"
ENV TMPDIR="/var/tmp" \
    TMP="/var/tmp" \
    TEMP="/var/tmp"

##################################################################
# Create input and output directories for BIDS App
##################################################################
RUN mkdir /bids_dir && \
    mkdir /output_dir && \
    chmod -R 777 /bids_dir && \
    chmod -R 777 /output_dir

##################################################################
# Define Freesurfer license
##################################################################
ENV FS_LICENSE="/bids_dir/code/license.txt"

##################################################################
# Set locale settings
##################################################################
ENV LANG="C.UTF-8" \
    LC_ALL="C.UTF-8"

##################################################################
# Unless otherwise specified each process should only use one
# thread - nipype will handle parallelization
##################################################################
ENV MKL_NUM_THREADS=1 \
    OMP_NUM_THREADS=1

##################################################################
# Control random number generation
##################################################################
# Control MRTrix random number generation (RDG) for replicatable probabilistic tractography
# See https://community.mrtrix.org/t/random-number-generator/2063 for more details
# ENV MRTRIX_RNG_SEED=1234

# Control ANTs random number generation (RDG) and multithreading
# See https://github.com/ANTsX/ANTs/wiki/antsRegistration-reproducibility-issues for more details
# ENV ANTS_RANDOM_SEED=1234
# ENV ITK_GLOBAL_DEFAULT_NUMBER_OF_THREADS

##################################################################
# Run ldconfig for compatibility with Singularity
##################################################################
RUN ldconfig

##################################################################
# Show all environment variables
##################################################################
RUN export

##################################################################
# Define primary entryppoint script
##################################################################
WORKDIR /tmp/

##################################################################
# Define primary entryppoint script
##################################################################
ENTRYPOINT ["/app/run_cmp3.sh"]

##################################################################
# Copy version information
##################################################################
# COPY version /version

##################################################################
# Metadata
##################################################################
LABEL org.label-schema.build-date=${BUILD_DATE} \
      org.label-schema.name="Connectome Mapper BIDS App" \
      org.label-schema.description="Connectome Mapper BIDS App - the processing core of Connectome Mapper 3" \
      org.label-schema.url="https://connectome-mapper-3.readthedocs.io" \
      org.label-schema.vcs-ref=${VCS_REF} \
      org.label-schema.vcs-url="https://github.com/connectomicslab/connectomemapper3" \
      org.label-schema.version=$VERSION \
      org.label-schema.maintainer="Sebastien Tourbier <sebastien.tourbier@alumni.epfl.ch>" \
      org.label-schema.vendor="Connectomics Lab, Centre Hospitalier Universitaire Vaudois (CHUV), Lausanne, Switzerland" \
      org.label-schema.schema-version="1.0" \
      org.label-schema.docker.cmd="docker run --rm -v ~/data/bids_dataset:/bids_dir -t sebastientourbier/connectomemapper-bidsapp:${VERSION} /bids_dir /bids_dir/derivatives participant [--participant_label PARTICIPANT_LABEL [PARTICIPANT_LABEL ...]] [-session_label SESSION_LABEL [SESSION_LABEL ...]] [--anat_pipeline_config ANAT_PIPELINE_CONFIG] [--dwi_pipeline_config DWI_PIPELINE_CONFIG] [--func_pipeline_config FUNC_PIPELINE_CONFIG]  [--number_of_participants_processed_in_parallel NUMBER_OF_PARTICIPANTS_PROCESSED_IN_PARALLEL] [--fs_license FS_LICENSE]" \<|MERGE_RESOLUTION|>--- conflicted
+++ resolved
@@ -124,16 +124,6 @@
     apt-get clean && \
     rm -rf /var/lib/apt/lists/* /tmp/* /var/tmp/*
 
-<<<<<<< HEAD
-# RUN apt-get update && \
-#     apt-get install -qq -y --no-install-recommends curl && \
-#     curl "http://surfer.nmr.mgh.harvard.edu/fswiki/MatlabRuntime?action=AttachFile&do=get&target=runtime2012bLinux.tar.gz" | tar xvf --no-same-owner -C /opt/freesurfer && \
-#     apt-get remove -y curl && \
-#     apt-get clean && \
-#     rm -rf /var/lib/apt/lists/* /tmp/* /var/tmp/*
-
-=======
->>>>>>> bce70299
 ##################################################################
 ## Install FSL and AFNI
 ##################################################################

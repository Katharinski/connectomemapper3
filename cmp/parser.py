--- conflicted
+++ resolved
@@ -95,34 +95,39 @@
     return p
 
 
-<<<<<<< HEAD
 def get_docker_wrapper_parser():
     """Return the argparse parser of the Docker BIDS App.
-=======
-def get_singularity_wrapper_parser():
-    """Return the argparse parser of the Singularity BIDS App.
-
->>>>>>> 0e92b609
+    
     Returns
     -------
     p : object
        Instance of :class:`argparse.ArgumentParser` class
     """
     p = get()
-<<<<<<< HEAD
     p.description = f"Entrypoint script of the BIDS-App Connectome Mapper version {__version__} via Docker."
     p.add_argument(
         '--docker_image',
         type=str,
-        default=f'library://connectomicslab/default/connectomemapper-bidsapp:{__version__} ',
+        default=f'sebastientourbier/connectomemapper-bidsapp:{__version__} ',
         help="The path to the docker image.",
-=======
+    )
+    return p
+
+
+def get_singularity_wrapper_parser():
+    """Return the argparse parser of the Singularity BIDS App.
+    
+    Returns
+    -------
+    p : object
+       Instance of :class:`argparse.ArgumentParser` class
+    """
+    p = get()
     p.description = f"Entrypoint script of the BIDS-App Connectome Mapper version {__version__} via Singularity."
     p.add_argument(
         '--singularity_image',
         type=str,
         default=f'library://connectomicslab/default/connectomemapper-bidsapp:{__version__}',
         help="The path to the singularity image.",
->>>>>>> 0e92b609
     )
     return p
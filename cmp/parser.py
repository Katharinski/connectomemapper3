--- conflicted
+++ resolved
@@ -130,7 +130,6 @@
 
     # p.add_argument('--skip_bids_validator', help='Whether or not to perform BIDS dataset validation',
     #                    action='store_true')
-<<<<<<< HEAD
     p.add_argument(
         "-v",
         "--version",
@@ -138,9 +137,7 @@
         version="BIDS-App Connectome Mapper version {} \nRelease date: {}".format(
             __version__, __release_date__
         ),
-=======
-    p.add_argument('-v', '--version', action='version',
-                   version='BIDS-App Connectome Mapper version {} \nRelease date: {}'.format(__version__, __release_date__))
+    )
     return p
 
 
@@ -159,6 +156,5 @@
         type=str,
         default=f'library://connectomicslab/default/connectomemapper-bidsapp:{__version__}',
         help="The path to the singularity image.",
->>>>>>> 9b404811
     )
     return p
--- conflicted
+++ resolved
@@ -151,15 +151,9 @@
         iflogger.info(
                 "  > Create Volumetry TSV file as {}".format(volumetry_file))
 
-<<<<<<< HEAD
         # Format the TSV file according to BIDS Extension Proposal 11 (BEP011):
         # The structural preprocessing derivatives.
         hdr_lines = ['{:<4}, {:<55}, {:<10}, {:>10} \n'.format(
-=======
-            # Format the TSV file according to BIDS Extension Proposal 11 (BEP011): The structural preprocessing derivatives.
-            hdr_lines = ['{:<4}, {:<55}, {:<10}, {:>10} \n'.format(
->>>>>>> 9b404811
-                "index", "name", "type", "volume-mm3")]
 
         f_volumetry.writelines(hdr_lines)
         del hdr_lines

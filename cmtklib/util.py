--- conflicted
+++ resolved
@@ -10,11 +10,7 @@
 from os import path as op
 import warnings
 from glob import glob
-<<<<<<< HEAD
-=======
-
-# import pickle
->>>>>>> 9b404811
+
 import json
 import networkx as nx
 import numpy as np
